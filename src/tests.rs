--- conflicted
+++ resolved
@@ -567,11 +567,7 @@
     let coinbase_digest: Digest = coinbase_utxo.hash();
 
     let mut coinbase_addition_record: AdditionRecord<Hash> =
-<<<<<<< HEAD
-        new_ms.commit(&coinbase_digest.into(), &output_randomness.into());
-=======
         new_ms.commit(&coinbase_digest.into(), &output_randomness);
->>>>>>> 5af3ec34
     let mutator_set_update: MutatorSetUpdate = MutatorSetUpdate {
         removals: vec![],
         additions: vec![coinbase_addition_record.clone()],
